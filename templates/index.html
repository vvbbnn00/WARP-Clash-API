<!DOCTYPE html>
<html lang="en">
<head>
    <meta charset="UTF-8">
    <script src="https://cdn.bootcdn.net/ajax/libs/qrcodejs/1.0.0/qrcode.min.js"></script>
    <meta name="viewport" content="width=device-width, initial-scale=1.0">
    <title>WARP Clash 订阅地址生成器</title>
    <style>
        body {
            font-family: Arial, sans-serif;
            text-align: center;
            padding: 50px;
            color: #333;
        }

        h1 {
            margin-bottom: 20px;
        }

        #passwordInput {
            padding: 10px;
            font-size: 16px;
            border: 1px solid #ccc;
            border-radius: 5px;
            margin-bottom: 20px;
        }

        #qrcode {
            max-width: 200px;
        }

        footer {
            margin-top: 50px;
            line-height: 0.5;
        }

        a {
            color: #1e88e5;
            text-decoration: none;
        }

        a:hover {
            text-decoration: underline;
        }

        .warning {
            max-width: 400px;
            padding: 20px;
            background-color: #fff9c4;
            color: #807d62;
            border-radius: 8px;
            box-shadow: 0 4px 8px rgba(0, 0, 0, 0.1);
            text-align: center;
            margin: 0 auto 20px;
        }

        textarea {
            resize: none;
            border: none;
            text-align: center;
            width: 100%;
            font-size: 16px;
            margin-bottom: 10px;
        }

        textarea:focus {
            outline: none;
        }

        .toast {
            position: fixed;
            top: 20px;
            left: 50%;
            transform: translateX(-50%);
            padding: 10px 20px;
            background-color: rgba(110, 255, 114);
            color: #4caf50;
            border-radius: 4px;
            font-size: 16px;
            opacity: 0;
            transition: opacity 0.2s;
            z-index: 1000;
        }

        .show {
            opacity: 1;
        }

        .tip {
            color: #666;
            font-size: 14px;
            margin-bottom: 10px;
        }
    </style>
</head>
<body>
<div id="toast" class="toast"></div>

<div class="warning" style="display: none" id="ip-warn">
    <p>您的域名看起来似乎是本地域名，这意味着您的订阅地址<b>无法</b>被局域网及公网访问。</p>
</div>

<h1>WARP Clash 订阅地址生成器</h1>
<form>
    <div>
        <label for="passwordInput"></label>
        <input type="password" id="passwordInput" placeholder="输入您的SECRET_KEY" oninput="generateLink()">
    </div>
    <div>
        <label>
            <input type="checkbox" id="alwaysBest" onchange="generateLink()"> 始终选择最优节点
        </label>
        <label>
            <input type="checkbox" id="randomName" onchange="generateLink()" checked> 随机节点名称
        </label>
    </div>
</form>
<center>
    <h2>Clash</h2>
    <textarea id="subscriptionLink" rows="1" readonly onclick="copyText('subscriptionLink')"></textarea>
    <div id="qrcode_clash"></div>
    <h2>Wireguard</h2>
    <textarea id="WireguardLink" rows="1" readonly onclick="copyText('WireguardLink')"></textarea>
<<<<<<< HEAD
    <div id="qrcode_wg"></div>
=======
    <h2>Only Proxies & Proxies Group</h2>
    <div class="tip">
        该链接仅包含节点信息，不包含规则信息，适用于自定义规则的用户。
    </div>
    <textarea id="onlyProxyLink" rows="1" readonly onclick="copyText('onlyProxyLink')"></textarea>
    <a onclick="getOnlyProxy()" href="javascript:">点击复制节点信息</a>
    <textarea id="onlyProxyInfo" rows="0" style="height: 0; width: 0;"></textarea>
>>>>>>> ee341404
    <h2>账户信息</h2>
    <a href="#" title="账户信息" target="_blank" id="AccountLink">点击查看</a>
</center>

<footer>
    <p>Powered by <a href="https://github.com/vvbbnn00/WARP-Clash-API">WARP Clash API</a></p>
</footer>

<script>
    if (location.hostname === 'localhost' || location.hostname === '127.0.0.1' || location.hostname === '0.0.0.0') {
        document.getElementById('ip-warn').style.display = 'block';
    }

    function generateLink() {
        const password = document.getElementById('passwordInput').value;
        const best = document.getElementById('alwaysBest').checked;
        const randomName = document.getElementById('randomName').checked;
        const baseUrl = location.protocol + '//' + location.host + '/api/';
        const queryParams = new URLSearchParams({
            best,
            randomName
        });

        if (password.length) {
            queryParams.append('key', password);
        }

        document.getElementById('subscriptionLink').textContent = baseUrl + "clash?" + queryParams.toString();
        document.getElementById('WireguardLink').textContent = baseUrl + "wireguard?" + queryParams.toString();
        document.getElementById('AccountLink').href = baseUrl + "account?" + queryParams.toString();
        document.getElementById('onlyProxyLink').textContent = baseUrl + "only_proxies?" + queryParams.toString();

        const qrcodeContainerClash = document.getElementById('qrcode_clash');
        qrcodeContainerClash.innerHTML = '';
        const qrcode = new QRCode(qrcodeContainerClash, {
            text: document.getElementById('subscriptionLink').textContent,
            width: 200,
            height: 200
        });

        const qrcodeContainerWg = document.getElementById('qrcode_wg');
        qrcodeContainerWg.innerHTML = '';
        const qrcode2 = new QRCode(qrcodeContainerWg, {
            text: document.getElementById('WireguardLink').textContent,
            width: 200,
            height: 200
        });

    }

    function copyText(elem) {
        const textarea = document.getElementById(elem);
        textarea.select();
        document.execCommand('copy');
        showToast("已复制到剪贴板");
    }


    function showToast(message) {
        const toast = document.getElementById('toast');
        toast.textContent = message;
        toast.classList.add('show');
        setTimeout(() => {
            toast.classList.remove('show');
        }, 1000);
    }

    function getOnlyProxy() {
        const url = document.getElementById('onlyProxyLink').textContent;
        fetch(url, {
            method: 'GET',
        }).then(res => res.text()).then(res => {
            document.getElementById('onlyProxyInfo').textContent = res;
            copyText('onlyProxyInfo');
        }).catch(err => {
            showToast(`Error ${err.status}: ${err.statusText}`)
        });
    }

    generateLink()
</script>

</body>
</html><|MERGE_RESOLUTION|>--- conflicted
+++ resolved
@@ -121,9 +121,7 @@
     <div id="qrcode_clash"></div>
     <h2>Wireguard</h2>
     <textarea id="WireguardLink" rows="1" readonly onclick="copyText('WireguardLink')"></textarea>
-<<<<<<< HEAD
     <div id="qrcode_wg"></div>
-=======
     <h2>Only Proxies & Proxies Group</h2>
     <div class="tip">
         该链接仅包含节点信息，不包含规则信息，适用于自定义规则的用户。
@@ -131,7 +129,6 @@
     <textarea id="onlyProxyLink" rows="1" readonly onclick="copyText('onlyProxyLink')"></textarea>
     <a onclick="getOnlyProxy()" href="javascript:">点击复制节点信息</a>
     <textarea id="onlyProxyInfo" rows="0" style="height: 0; width: 0;"></textarea>
->>>>>>> ee341404
     <h2>账户信息</h2>
     <a href="#" title="账户信息" target="_blank" id="AccountLink">点击查看</a>
 </center>
